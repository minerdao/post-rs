use criterion::{criterion_group, criterion_main, Criterion};
use post::{
    metadata::ProofMetadata,
    prove::Proof,
    verification::{Verifier, VerifyingParams},
};
#[cfg(not(windows))]
use pprof::criterion::{Output, PProfProfiler};

use scrypt_jane::scrypt::ScryptParams;

fn verifying(c: &mut Criterion) {
    let challenge = b"hello world, challenge me!!!!!!!";
    let metadata = ProofMetadata {
        node_id: [0u8; 32],
        commitment_atx_id: [0u8; 32],
        challenge: *challenge,
        num_units: 1,
        labels_per_unit: 1024 * 1024 * 1024,
    };
    let num_labels = metadata.num_units as u64 * metadata.labels_per_unit;

<<<<<<< HEAD
    for (k2, k3) in itertools::iproduct!([200, 300], [50, 100]) {
        c.bench_with_input(
            BenchmarkId::new("verify", format!("k2={k2}/k3={k3}")),
            &(k2, k3),
            |b, &(k2, k3)| {
                let proof = Proof::new(
                    0,
                    (0..k2 as u64).collect::<Vec<u64>>().as_slice(),
                    num_labels,
                    0,
                );
                let params = VerifyingParams {
                    difficulty: u64::MAX,
                    k2,
                    k3,
                    k2_pow_difficulty: u64::MAX,
                    pow_scrypt: ScryptParams::new(6, 0, 0),
                    scrypt: ScryptParams::new(12, 0, 0),
                };

                b.iter(|| {
                    let result = verify(&proof, &metadata, params);
                    assert_eq!(Ok(()), result, "proof is not valid");
                });
            },
        );
    }
=======
    let verifier = Verifier::new(post::pow::randomx::RandomXFlag::get_recommended_flags()).unwrap();

    let (k2, k3) = (37, 37);
    let proof = Proof::new(
        0,
        (0..k2 as u64).collect::<Vec<u64>>().as_slice(),
        num_labels.ilog2() as usize + 1,
        0,
    );
    let params = VerifyingParams {
        difficulty: u64::MAX,
        k2,
        k3,
        scrypt_pow_difficulty: 0,
        pow_scrypt: ScryptParams::new(6, 0, 0),
        pow_difficulty: [0xFF; 32],
        scrypt: ScryptParams::new(12, 0, 0),
    };

    c.bench_function("verify", |b| {
        b.iter(|| {
            verifier
                .verify(&proof, &metadata, params)
                .expect("proof should be valid");
        });
    });
}

#[cfg(not(windows))]
fn config() -> Criterion {
    Criterion::default().with_profiler(PProfProfiler::new(100, Output::Flamegraph(None)))
}
#[cfg(windows)]
fn config() -> Criterion {
    Criterion::default()
>>>>>>> b24c5ed1
}

criterion_group!(
    name = benches;
    config = config();
    targets=verifying
);

criterion_main!(benches);<|MERGE_RESOLUTION|>--- conflicted
+++ resolved
@@ -20,42 +20,13 @@
     };
     let num_labels = metadata.num_units as u64 * metadata.labels_per_unit;
 
-<<<<<<< HEAD
-    for (k2, k3) in itertools::iproduct!([200, 300], [50, 100]) {
-        c.bench_with_input(
-            BenchmarkId::new("verify", format!("k2={k2}/k3={k3}")),
-            &(k2, k3),
-            |b, &(k2, k3)| {
-                let proof = Proof::new(
-                    0,
-                    (0..k2 as u64).collect::<Vec<u64>>().as_slice(),
-                    num_labels,
-                    0,
-                );
-                let params = VerifyingParams {
-                    difficulty: u64::MAX,
-                    k2,
-                    k3,
-                    k2_pow_difficulty: u64::MAX,
-                    pow_scrypt: ScryptParams::new(6, 0, 0),
-                    scrypt: ScryptParams::new(12, 0, 0),
-                };
-
-                b.iter(|| {
-                    let result = verify(&proof, &metadata, params);
-                    assert_eq!(Ok(()), result, "proof is not valid");
-                });
-            },
-        );
-    }
-=======
     let verifier = Verifier::new(post::pow::randomx::RandomXFlag::get_recommended_flags()).unwrap();
 
     let (k2, k3) = (37, 37);
     let proof = Proof::new(
         0,
         (0..k2 as u64).collect::<Vec<u64>>().as_slice(),
-        num_labels.ilog2() as usize + 1,
+        num_labels,
         0,
     );
     let params = VerifyingParams {
@@ -84,7 +55,6 @@
 #[cfg(windows)]
 fn config() -> Criterion {
     Criterion::default()
->>>>>>> b24c5ed1
 }
 
 criterion_group!(
